//! Spin core execution engine
//!
//! This crate provides low-level Wasm functionality required by Spin. Most of
//! this functionality consists of wrappers around [`wasmtime`] that narrow the
//! flexibility of `wasmtime` to the set of features used by Spin (such as only
//! supporting `wasmtime`'s async calling style).

#![deny(missing_docs)]

mod limits;
mod store;

use std::sync::OnceLock;
use std::{path::PathBuf, time::Duration};

use anyhow::Result;
<<<<<<< HEAD
use crossbeam_channel::Sender;
use tracing::instrument;
=======
use http::Request;
use tracing::{field::Empty, instrument};
>>>>>>> ccd5c9f7
use wasmtime::{InstanceAllocationStrategy, PoolingAllocationConfig};

pub use async_trait::async_trait;
pub use wasmtime::{
    self,
    component::{Component, Instance, InstancePre, Linker},
    Instance as ModuleInstance, Module, Trap,
};

pub use store::{AsState, Store, StoreBuilder};

/// The default [`EngineBuilder::epoch_tick_interval`].
pub const DEFAULT_EPOCH_TICK_INTERVAL: Duration = Duration::from_millis(10);

const MB: u64 = 1 << 20;
const GB: usize = 1 << 30;

/// Global configuration for `EngineBuilder`.
///
/// This is currently only used for advanced (undocumented) use cases.
pub struct Config {
    inner: wasmtime::Config,
}

impl Config {
    /// Borrow the inner wasmtime::Config mutably.
    /// WARNING: This is inherently unstable and may break at any time!
    #[doc(hidden)]
    pub fn wasmtime_config(&mut self) -> &mut wasmtime::Config {
        &mut self.inner
    }

    /// Enable the Wasmtime compilation cache. If `path` is given it will override
    /// the system default path.
    ///
    /// For more information, see the [Wasmtime cache config documentation][docs].
    ///
    /// [docs]: https://docs.wasmtime.dev/cli-cache.html
    pub fn enable_cache(&mut self, config_path: &Option<PathBuf>) -> Result<()> {
        match config_path {
            Some(p) => self.inner.cache_config_load(p)?,
            None => self.inner.cache_config_load_default()?,
        };

        Ok(())
    }

    /// Disable the pooling instance allocator.
    pub fn disable_pooling(&mut self) -> &mut Self {
        self.inner
            .allocation_strategy(wasmtime::InstanceAllocationStrategy::OnDemand);
        self
    }
}

impl Default for Config {
    fn default() -> Self {
        let mut inner = wasmtime::Config::new();
        inner.async_support(true);
        inner.epoch_interruption(true);
        inner.wasm_component_model(true);

        if use_pooling_allocator_by_default() {
            // By default enable the pooling instance allocator in Wasmtime. This
            // drastically reduces syscall/kernel overhead for wasm execution,
            // especially in async contexts where async stacks must be allocated.
            // The general goal here is that the default settings here rarely, if
            // ever, need to be modified. As a result there aren't fine-grained
            // knobs for each of these settings just yet and instead they're
            // generally set to defaults. Environment-variable-based fallbacks are
            // supported though as an escape valve for if this is a problem.
            let mut pooling_config = PoolingAllocationConfig::default();
            pooling_config
                .total_component_instances(env("SPIN_WASMTIME_INSTANCE_COUNT", 1_000))
                // This number accounts for internal data structures that Wasmtime allocates for each instance.
                // Instance allocation is proportional to the number of "things" in a wasm module like functions,
                // globals, memories, etc. Instance allocations are relatively small and are largely inconsequential
                // compared to other runtime state, but a number needs to be chosen here so a relatively large threshold
                // of 10MB is arbitrarily chosen. It should be unlikely that any reasonably-sized module hits this limit.
                .max_component_instance_size(
                    env("SPIN_WASMTIME_INSTANCE_SIZE", (10 * MB) as u32) as usize
                )
                .max_core_instance_size(
                    env("SPIN_WASMTIME_CORE_INSTANCE_SIZE", (10 * MB) as u32) as usize
                )
                .max_core_instances_per_component(env("SPIN_WASMTIME_CORE_INSTANCE_COUNT", 200))
                .max_tables_per_component(env("SPIN_WASMTIME_INSTANCE_TABLES", 20))
                .table_elements(env("SPIN_WASMTIME_INSTANCE_TABLE_ELEMENTS", 100_000))
                // The number of memories an instance can have effectively limits the number of inner components
                // a composed component can have (since each inner component has its own memory). We default to 32 for now, and
                // we'll see how often this limit gets reached.
                .max_memories_per_component(env("SPIN_WASMTIME_INSTANCE_MEMORIES", 32))
                .total_memories(env("SPIN_WASMTIME_TOTAL_MEMORIES", 1_000))
                .total_tables(env("SPIN_WASMTIME_TOTAL_TABLES", 2_000))
                // Nothing is lost from allowing the maximum size of memory for
                // all instance as it's still limited through other the normal
                // `StoreLimitsAsync` accounting method too.
                .max_memory_size(4 * GB)
                // These numbers are completely arbitrary at something above 0.
                .linear_memory_keep_resident((2 * MB) as usize)
                .table_keep_resident((MB / 2) as usize);
            inner.allocation_strategy(InstanceAllocationStrategy::Pooling(pooling_config));
        }

        return Self { inner };

        fn env(name: &str, default: u32) -> u32 {
            match std::env::var(name) {
                Ok(val) => val
                    .parse()
                    .unwrap_or_else(|e| panic!("failed to parse env var `{name}={val}`: {e}")),
                Err(_) => default,
            }
        }
    }
}

/// The pooling allocator is tailor made for the `spin up` use case, so
/// try to use it when we can. The main cost of the pooling allocator, however,
/// is the virtual memory required to run it. Not all systems support the same
/// amount of virtual memory, for example some aarch64 and riscv64 configuration
/// only support 39 bits of virtual address space.
///
/// The pooling allocator, by default, will request 1000 linear memories each
/// sized at 6G per linear memory. This is 6T of virtual memory which ends up
/// being about 42 bits of the address space. This exceeds the 39 bit limit of
/// some systems, so there the pooling allocator will fail by default.
///
/// This function attempts to dynamically determine the hint for the pooling
/// allocator. This returns `true` if the pooling allocator should be used
/// by default, or `false` otherwise.
///
/// The method for testing this is to allocate a 0-sized 64-bit linear memory
/// with a maximum size that's N bits large where we force all memories to be
/// static. This should attempt to acquire N bits of the virtual address space.
/// If successful that should mean that the pooling allocator is OK to use, but
/// if it fails then the pooling allocator is not used and the normal mmap-based
/// implementation is used instead.
fn use_pooling_allocator_by_default() -> bool {
    static USE_POOLING: OnceLock<bool> = OnceLock::new();
    const BITS_TO_TEST: u32 = 42;

    *USE_POOLING.get_or_init(|| {
        // Enable manual control through env vars as an escape hatch
        match std::env::var("SPIN_WASMTIME_POOLING") {
            Ok(s) if s == "1" => return true,
            Ok(s) if s == "0" => return false,
            Ok(s) => panic!("SPIN_WASMTIME_POOLING={s} not supported, only 1/0 supported"),
            Err(_) => {}
        }

        // If the env var isn't set then perform the dynamic runtime probe
        let mut config = wasmtime::Config::new();
        config.wasm_memory64(true);
        config.static_memory_maximum_size(1 << BITS_TO_TEST);

        match wasmtime::Engine::new(&config) {
            Ok(engine) => {
                let mut store = wasmtime::Store::new(&engine, ());
                // NB: the maximum size is in wasm pages so take out the 16-bits
                // of wasm page size here from the maximum size.
                let ty = wasmtime::MemoryType::new64(0, Some(1 << (BITS_TO_TEST - 16)));
                wasmtime::Memory::new(&mut store, ty).is_ok()
            }
            Err(_) => {
                tracing::debug!(
                    "unable to create an engine to test the pooling \
                     allocator, disabling pooling allocation"
                );
                false
            }
        }
    })
}

/// Host state data associated with individual [Store]s and [Instance]s.
#[derive(Default)]
pub struct State {
    store_limits: limits::StoreLimitsAsync,
}

impl State {
    /// Get the amount of memory in bytes consumed by instances in the store
    pub fn memory_consumed(&self) -> u64 {
        self.store_limits.memory_consumed()
    }
}

/// A builder interface for configuring a new [`Engine`].
///
/// A new [`EngineBuilder`] can be obtained with [`Engine::builder`].
pub struct EngineBuilder<T> {
    engine: wasmtime::Engine,
    linker: Linker<T>,
    epoch_tick_interval: Duration,
    epoch_ticker_thread: bool,
}

impl<T> EngineBuilder<T> {
    fn new(config: &Config) -> Result<Self> {
        let engine = wasmtime::Engine::new(&config.inner)?;
        let linker: Linker<T> = Linker::new(&engine);
        Ok(Self {
            engine,
            linker,
            epoch_tick_interval: DEFAULT_EPOCH_TICK_INTERVAL,
            epoch_ticker_thread: true,
        })
    }

    /// Returns a reference to the [`Linker`] for this [`Engine`].
    pub fn linker(&mut self) -> &mut Linker<T> {
        &mut self.linker
    }

    /// Sets the epoch tick internal for the built [`Engine`].
    ///
    /// This is used by [`Store::set_deadline`] to calculate the number of
    /// "ticks" for epoch interruption, and by the default epoch ticker thread.
    /// The default is [`DEFAULT_EPOCH_TICK_INTERVAL`].
    ///
    /// See [`EngineBuilder::epoch_ticker_thread`] and
    /// [`wasmtime::Config::epoch_interruption`](https://docs.rs/wasmtime/latest/wasmtime/struct.Config.html#method.epoch_interruption).
    pub fn epoch_tick_interval(&mut self, interval: Duration) {
        self.epoch_tick_interval = interval;
    }

    /// Configures whether the epoch ticker thread will be spawned when this
    /// [`Engine`] is built.
    ///
    /// Enabled by default; if disabled, the user must arrange to call
    /// `engine.as_ref().increment_epoch()` every `epoch_tick_interval` or
    /// interrupt-based features like `Store::set_deadline` will not work.
    pub fn epoch_ticker_thread(&mut self, enable: bool) {
        self.epoch_ticker_thread = enable;
    }

    fn maybe_spawn_epoch_ticker(&self) {
        if !self.epoch_ticker_thread {
            return;
        }
        let engine_weak = self.engine.weak();
        let interval = self.epoch_tick_interval;
        std::thread::spawn(move || loop {
            std::thread::sleep(interval);
            let Some(engine) = engine_weak.upgrade() else {
                break;
            };
            engine.increment_epoch();
        });
    }

    /// Builds an [`Engine`] from this builder.
    pub fn build(self) -> Engine<T> {
<<<<<<< HEAD
        let epoch_ticker_signal = self.maybe_spawn_epoch_ticker();
=======
        self.maybe_spawn_epoch_ticker();

        let host_components = self.host_components_builder.build();

>>>>>>> ccd5c9f7
        Engine {
            inner: self.engine,
            linker: self.linker,
            epoch_tick_interval: self.epoch_tick_interval,
        }
    }
}

/// An `Engine` is a global context for the initialization and execution of
/// Spin components.
pub struct Engine<T> {
    inner: wasmtime::Engine,
    linker: Linker<T>,
    epoch_tick_interval: Duration,
}

impl<T> Engine<T> {
    /// Creates a new [`EngineBuilder`] with the given [`Config`].
    pub fn builder(config: &Config) -> Result<EngineBuilder<T>> {
        EngineBuilder::new(config)
    }

    /// Creates a new [`StoreBuilder`].
    pub fn store_builder(&self) -> StoreBuilder {
        StoreBuilder::new(self.inner.clone(), self.epoch_tick_interval)
    }

    /// Creates a new [`InstancePre`] for the given [`Component`].
    #[instrument(skip_all, level = "debug")]
    pub fn instantiate_pre(&self, component: &Component) -> Result<InstancePre<T>> {
        self.linker.instantiate_pre(component)
    }
}

impl<T> AsRef<wasmtime::Engine> for Engine<T> {
    fn as_ref(&self) -> &wasmtime::Engine {
        &self.inner
    }
}<|MERGE_RESOLUTION|>--- conflicted
+++ resolved
@@ -14,13 +14,7 @@
 use std::{path::PathBuf, time::Duration};
 
 use anyhow::Result;
-<<<<<<< HEAD
-use crossbeam_channel::Sender;
 use tracing::instrument;
-=======
-use http::Request;
-use tracing::{field::Empty, instrument};
->>>>>>> ccd5c9f7
 use wasmtime::{InstanceAllocationStrategy, PoolingAllocationConfig};
 
 pub use async_trait::async_trait;
@@ -275,14 +269,7 @@
 
     /// Builds an [`Engine`] from this builder.
     pub fn build(self) -> Engine<T> {
-<<<<<<< HEAD
-        let epoch_ticker_signal = self.maybe_spawn_epoch_ticker();
-=======
         self.maybe_spawn_epoch_ticker();
-
-        let host_components = self.host_components_builder.build();
-
->>>>>>> ccd5c9f7
         Engine {
             inner: self.engine,
             linker: self.linker,
